--- conflicted
+++ resolved
@@ -9,27 +9,10 @@
 M.buf_attach_copilot = function()
   if vim.tbl_contains(M.params.ft_disable, vim.bo.filetype) then return end
   if not vim.bo.buflisted or not vim.bo.buftype == "" then return end
-<<<<<<< HEAD
-  local client_id = util.find_copilot_client()
-  local buf_clients = vim.lsp.get_active_clients({ bufnr = 0 })
-  if not buf_clients and client_id or (client_id and not buf_clients[client_id]) then
-    vim.lsp.buf_attach_client(0, client_id)
-  end
-end
-
-local register_autocmd = function ()
-  if vim.fn.has("nvim-0.7") > 0 then
-    vim.api.nvim_create_autocmd({ "BufEnter" }, {
-      callback = vim.schedule_wrap(M.buf_attach_copilot),
-    })
-  else
-    vim.cmd("au BufEnter * lua vim.schedule(function() require('copilot.client').buf_attach_copilot() end)")
-=======
   local name = M.params.server_opts_overrides.name or "copilot"
   local client = vim.lsp.get_active_clients({name=name})[1]
   if client and not vim.lsp.buf_is_attached(0, client.id) then
     vim.lsp.buf_attach_client(0, client.id)
->>>>>>> d526a413
   end
 end
 
